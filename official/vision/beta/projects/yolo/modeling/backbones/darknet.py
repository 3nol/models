# Copyright 2021 The TensorFlow Authors. All Rights Reserved.
#
# Licensed under the Apache License, Version 2.0 (the "License");
# you may not use this file except in compliance with the License.
# You may obtain a copy of the License at
#
#     http://www.apache.org/licenses/LICENSE-2.0
#
# Unless required by applicable law or agreed to in writing, software
# distributed under the License is distributed on an "AS IS" BASIS,
# WITHOUT WARRANTIES OR CONDITIONS OF ANY KIND, either express or implied.
# See the License for the specific language governing permissions and
# limitations under the License.

# Lint as: python3
"""Contains definitions of Darknet Backbone Networks.

These models are inspired by ResNet and CSPNet.

Residual networks (ResNets) were proposed in:
[1] Kaiming He, Xiangyu Zhang, Shaoqing Ren, Jian Sun
    Deep Residual Learning for Image Recognition. arXiv:1512.03385

Cross Stage Partial networks (CSPNets) were proposed in:
[1] Chien-Yao Wang, Hong-Yuan Mark Liao, I-Hau Yeh, Yueh-Hua Wu, Ping-Yang Chen,
    Jun-Wei Hsieh
    CSPNet: A New Backbone that can Enhance Learning Capability of CNN.
    arXiv:1911.11929


Darknets are used mainly for object detection in:
[1] Joseph Redmon, Ali Farhadi
    YOLOv3: An Incremental Improvement. arXiv:1804.02767

[2] Alexey Bochkovskiy, Chien-Yao Wang, Hong-Yuan Mark Liao
    YOLOv4: Optimal Speed and Accuracy of Object Detection. arXiv:2004.10934
"""

import collections
import tensorflow as tf

from official.modeling import hyperparams
from official.vision.beta.modeling.backbones import factory
from official.vision.beta.projects.yolo.modeling.layers import nn_blocks

# builder required classes

<<<<<<< HEAD

class BlockConfig:
  """
  This is a class to store layer config to make code more readable.
  """
=======
class BlockConfig:
  """Class to store layer config to make code more readable."""
>>>>>>> bcbce005

  def __init__(self, layer, stack, reps, bottleneck, filters, pool_size,
               kernel_size, strides, padding, activation, route, dilation_rate,
               output_name, is_output):
<<<<<<< HEAD
    """
=======
    """Initializing method for BlockConfig.

>>>>>>> bcbce005
    Args:
      layer: A `str` for layer name.
      stack: A `str` for the type of layer ordering to use for this specific
        level.
      reps: An `int` for the number of times to repeat block.
      bottleneck: A `bool` for whether this stack has a bottle neck layer.
      filters: An `int` for the output depth of the level.
      pool_size: An `int` for the pool_size of max pool layers.
      kernel_size: An `int` for convolution kernel size.
      strides: A `Union[int, tuple]` that indicates convolution strides.
      padding: An `int` for the padding to apply to layers in this stack.
      activation: A `str` for the activation to use for this stack.
      route: An `int` for the level to route from to get the next input.
<<<<<<< HEAD
      dilation_rate: An `int` for the scale used in dilated Darknet.
=======
      dilation_rate: An `int` for the scale used in dialated Darknet.
>>>>>>> bcbce005
      output_name: A `str` for the name to use for this output.
      is_output: A `bool` for whether this layer is an output in the default
        model.
    """
    self.layer = layer
    self.stack = stack
    self.repetitions = reps
    self.bottleneck = bottleneck
    self.filters = filters
    self.kernel_size = kernel_size
    self.pool_size = pool_size
    self.strides = strides
    self.padding = padding
    self.activation = activation
    self.route = route
    self.dilation_rate = dilation_rate
    self.output_name = output_name
    self.is_output = is_output


def build_block_specs(config):
  specs = []
  for layer in config:
    specs.append(BlockConfig(*layer))
  return specs


class LayerBuilder:
<<<<<<< HEAD
  """
  This is a class that is used for quick look up of default layers used
  by darknet to connect, introduce or exit a level. Used in place of an
  if condition or switch to make adding new layers easier and to reduce
  redundant code.
=======
  """Layer builder class.

  Class for quick look up of default layers used by darknet to
  connect, introduce or exit a level. Used in place of an if condition
  or switch to make adding new layers easier and to reduce redundant code.
>>>>>>> bcbce005
  """

  def __init__(self):
    self._layer_dict = {
        'ConvBN': (nn_blocks.ConvBN, self.conv_bn_config_todict),
        'MaxPool': (tf.keras.layers.MaxPool2D, self.maxpool_config_todict)
    }

  def conv_bn_config_todict(self, config, kwargs):
    dictvals = {
        'filters': config.filters,
        'kernel_size': config.kernel_size,
        'strides': config.strides,
        'padding': config.padding
    }
    dictvals.update(kwargs)
    return dictvals

  def darktiny_config_todict(self, config, kwargs):
    dictvals = {'filters': config.filters, 'strides': config.strides}
    dictvals.update(kwargs)
    return dictvals

  def maxpool_config_todict(self, config, kwargs):
    return {
        'pool_size': config.pool_size,
        'strides': config.strides,
        'padding': config.padding,
        'name': kwargs['name']
    }

  def __call__(self, config, kwargs):
    layer, get_param_dict = self._layer_dict[config.layer]
    param_dict = get_param_dict(config, kwargs)
    return layer(**param_dict)


# model configs
LISTNAMES = [
    'default_layer_name', 'level_type', 'number_of_layers_in_level',
    'bottleneck', 'filters', 'kernal_size', 'pool_size', 'strides', 'padding',
    'default_activation', 'route', 'dilation', 'level/name', 'is_output'
]

CSPDARKNET53 = {
    'list_names':
        LISTNAMES,
    'splits': {
        'backbone_split': 106,
        'neck_split': 132
    },
    'backbone': [
        [
            'ConvBN', None, 1, False, 32, None, 3, 1, 'same', 'mish', -1, 1, 0,
            False
        ],
        [
            'DarkRes', 'csp', 1, True, 64, None, None, None, None, 'mish', -1,
            1, 1, False
        ],
        [
            'DarkRes', 'csp', 2, False, 128, None, None, None, None, 'mish', -1,
            1, 2, False
        ],
        [
            'DarkRes', 'csp', 8, False, 256, None, None, None, None, 'mish', -1,
            1, 3, True
        ],
        [
            'DarkRes', 'csp', 8, False, 512, None, None, None, None, 'mish', -1,
            2, 4, True
        ],
        [
            'DarkRes', 'csp', 4, False, 1024, None, None, None, None, 'mish',
            -1, 4, 5, True
        ],
    ]
}

CSPADARKNET53 = {
    'list_names':
        LISTNAMES,
    'splits': {
        'backbone_split': 100,
        'neck_split': 135
    },
    'backbone': [
        [
            'ConvBN', None, 1, False, 32, None, 3, 1, 'same', 'mish', -1, 1, 0,
            False
        ],
        [
            'DarkRes', 'residual', 1, True, 64, None, None, None, None, 'mish',
            -1, 1, 1, False
        ],
        [
            'DarkRes', 'csp', 2, False, 128, None, None, None, None, 'mish', -1,
            1, 2, False
        ],
        [
            'DarkRes', 'csp', 8, False, 256, None, None, None, None, 'mish', -1,
            1, 3, True
        ],
        [
            'DarkRes', 'csp', 8, False, 512, None, None, None, None, 'mish', -1,
            2, 4, True
        ],
        [
            'DarkRes', 'csp', 4, False, 1024, None, None, None, None, 'mish',
            -1, 4, 5, True
        ],
    ]
}

LARGECSP53 = {
    'list_names':
        LISTNAMES,
    'splits': {
        'backbone_split': 100,
        'neck_split': 135
    },
    'backbone': [
        [
            'ConvBN', None, 1, False, 32, None, 3, 1, 'same', 'mish', -1, 1, 0,
            False
        ],
        [
            'DarkRes', 'csp', 1, True, 64, None, None, None, None, 'mish', -1,
            1, 1, False
        ],
        [
            'DarkRes', 'csp', 3, False, 128, None, None, None, None, 'mish', -1,
            1, 2, False
        ],
        [
            'DarkRes', 'csp', 15, False, 256, None, None, None, None, 'mish',
            -1, 1, 3, True
        ],
        [
            'DarkRes', 'csp', 15, False, 512, None, None, None, None, 'mish',
            -1, 2, 4, True
        ],
        [
            'DarkRes', 'csp', 7, False, 1024, None, None, None, None, 'mish',
            -1, 4, 5, True
        ],
        [
            'DarkRes', 'csp', 7, False, 1024, None, None, None, None, 'mish',
            -1, 8, 6, True
        ],
        [
            'DarkRes', 'csp', 7, False, 1024, None, None, None, None, 'mish',
            -1, 16, 7, True
        ],
    ]
}

DARKNET53 = {
    'list_names':
        LISTNAMES,
    'splits': {
        'backbone_split': 76
    },
    'backbone': [
        [
            'ConvBN', None, 1, False, 32, None, 3, 1, 'same', 'leaky', -1, 1, 0,
            False
        ],
        [
            'DarkRes', 'residual', 1, True, 64, None, None, None, None, 'leaky',
            -1, 1, 1, False
        ],
        [
            'DarkRes', 'residual', 2, False, 128, None, None, None, None,
            'leaky', -1, 1, 2, False
        ],
        [
            'DarkRes', 'residual', 8, False, 256, None, None, None, None,
            'leaky', -1, 1, 3, True
        ],
        [
            'DarkRes', 'residual', 8, False, 512, None, None, None, None,
            'leaky', -1, 2, 4, True
        ],
        [
            'DarkRes', 'residual', 4, False, 1024, None, None, None, None,
            'leaky', -1, 4, 5, True
        ],
    ]
}

CSPDARKNETTINY = {
    'list_names':
        LISTNAMES,
    'splits': {
        'backbone_split': 28
    },
    'backbone': [
        [
            'ConvBN', None, 1, False, 32, None, 3, 2, 'same', 'leaky', -1, 1, 0,
            False
        ],
        [
            'ConvBN', None, 1, False, 64, None, 3, 2, 'same', 'leaky', -1, 1, 1,
            False
        ],
        [
            'CSPTiny', 'csp_tiny', 1, False, 64, None, 3, 2, 'same', 'leaky',
            -1, 1, 2, False
        ],
        [
            'CSPTiny', 'csp_tiny', 1, False, 128, None, 3, 2, 'same', 'leaky',
            -1, 1, 3, False
        ],
        [
            'CSPTiny', 'csp_tiny', 1, False, 256, None, 3, 2, 'same', 'leaky',
            -1, 1, 4, True
        ],
        [
            'ConvBN', None, 1, False, 512, None, 3, 1, 'same', 'leaky', -1, 1,
            5, True
        ],
    ]
}

DARKNETTINY = {
    'list_names':
        LISTNAMES,
    'splits': {
        'backbone_split': 14
    },
    'backbone': [
        [
            'ConvBN', None, 1, False, 16, None, 3, 1, 'same', 'leaky', -1, 1, 0,
            False
        ],
        [
            'DarkTiny', 'tiny', 1, True, 32, None, 3, 2, 'same', 'leaky', -1, 1,
            1, False
        ],
        [
            'DarkTiny', 'tiny', 1, True, 64, None, 3, 2, 'same', 'leaky', -1, 1,
            2, False
        ],
        [
            'DarkTiny', 'tiny', 1, False, 128, None, 3, 2, 'same', 'leaky', -1,
            1, 3, False
        ],
        [
            'DarkTiny', 'tiny', 1, False, 256, None, 3, 2, 'same', 'leaky', -1,
            1, 4, True
        ],
        [
            'DarkTiny', 'tiny', 1, False, 512, None, 3, 2, 'same', 'leaky', -1,
            1, 5, False
        ],
        [
            'DarkTiny', 'tiny', 1, False, 1024, None, 3, 1, 'same', 'leaky', -1,
            1, 5, True
        ],
    ]
}

BACKBONES = {
    'darknettiny': DARKNETTINY,
    'darknet53': DARKNET53,
    'cspdarknet53': CSPDARKNET53,
    'altered_cspdarknet53': CSPADARKNET53,
    'cspdarknettiny': CSPDARKNETTINY,
    'csp-large': LARGECSP53,
}


@tf.keras.utils.register_keras_serializable(package='yolo')
class Darknet(tf.keras.Model):
<<<<<<< HEAD
  """ The Darknet backbone architecture. """
=======
  """The Darknet backbone architecture."""
>>>>>>> bcbce005

  def __init__(
      self,
      model_id='darknet53',
      input_specs=tf.keras.layers.InputSpec(shape=[None, None, None, 3]),
      min_level=None,
      max_level=5,
      width_scale=1.0,
      depth_scale=1.0,
      csp_level_mod=(),
      activation=None,
      use_sync_bn=False,
      norm_momentum=0.99,
      norm_epsilon=0.001,
      dilate=False,
      kernel_initializer='glorot_uniform',
      kernel_regularizer=None,
      bias_regularizer=None,
      **kwargs):

    layer_specs, splits = Darknet.get_model_config(model_id)

    self._model_name = model_id
    self._splits = splits
    self._input_shape = input_specs
    self._registry = LayerBuilder()

    # default layer look up
    self._min_size = min_level
    self._max_size = max_level
    self._output_specs = None
    self._csp_level_mod = set(csp_level_mod)

    self._kernel_initializer = kernel_initializer
    self._bias_regularizer = bias_regularizer
    self._norm_momentum = norm_momentum
    self._norm_epislon = norm_epsilon
    self._use_sync_bn = use_sync_bn
    self._activation = activation
    self._kernel_regularizer = kernel_regularizer
    self._dilate = dilate
    self._width_scale = width_scale
    self._depth_scale = depth_scale

    self._default_dict = {
        'kernel_initializer': self._kernel_initializer,
        'kernel_regularizer': self._kernel_regularizer,
        'bias_regularizer': self._bias_regularizer,
        'norm_momentum': self._norm_momentum,
        'norm_epsilon': self._norm_epislon,
        'use_sync_bn': self._use_sync_bn,
        'activation': self._activation,
        'dilation_rate': 1,
        'name': None
    }

    inputs = tf.keras.layers.Input(shape=self._input_shape.shape[1:])
    output = self._build_struct(layer_specs, inputs)
    super().__init__(inputs=inputs, outputs=output, name=self._model_name)

  @property
  def input_specs(self):
    return self._input_shape

  @property
  def output_specs(self):
    return self._output_specs

  @property
  def splits(self):
    return self._splits

  def _build_struct(self, net, inputs):
    endpoints = collections.OrderedDict()
    stack_outputs = [inputs]
    for i, config in enumerate(net):
      if config.output_name > self._max_size:
        break
      if config.output_name in self._csp_level_mod:
        config.stack = 'residual'

      config.filters = int(config.filters * self._width_scale)
      config.repetitions = int(config.repetitions * self._depth_scale)

      if config.stack is None:
        x = self._build_block(
            stack_outputs[config.route], config, name=f'{config.layer}_{i}')
        stack_outputs.append(x)
      elif config.stack == 'residual':
        x = self._residual_stack(
            stack_outputs[config.route], config, name=f'{config.layer}_{i}')
        stack_outputs.append(x)
      elif config.stack == 'csp':
        x = self._csp_stack(
            stack_outputs[config.route], config, name=f'{config.layer}_{i}')
        stack_outputs.append(x)
      elif config.stack == 'csp_tiny':
        x_pass, x = self._csp_tiny_stack(
            stack_outputs[config.route], config, name=f'{config.layer}_{i}')
        stack_outputs.append(x_pass)
      elif config.stack == 'tiny':
        x = self._tiny_stack(
            stack_outputs[config.route], config, name=f'{config.layer}_{i}')
        stack_outputs.append(x)
      if (config.is_output and self._min_size is None):
        endpoints[str(config.output_name)] = x
      elif (self._min_size is not None and
            config.output_name >= self._min_size and
            config.output_name <= self._max_size):
        endpoints[str(config.output_name)] = x

    self._output_specs = {l: endpoints[l].get_shape() for l in endpoints.keys()}
    return endpoints

  def _get_activation(self, activation):
    if self._activation is None:
      return activation
    return self._activation

  def _csp_stack(self, inputs, config, name):
    if config.bottleneck:
      csp_filter_scale = 1
      residual_filter_scale = 2
      scale_filters = 1
    else:
      csp_filter_scale = 2
      residual_filter_scale = 1
      scale_filters = 2
    self._default_dict['activation'] = self._get_activation(config.activation)
    self._default_dict['name'] = f'{name}_csp_down'
    if self._dilate:
      self._default_dict['dilation_rate'] = config.dilation_rate
    else:
      self._default_dict['dilation_rate'] = 1

    # swap/add dilation
    x, x_route = nn_blocks.CSPRoute(
        filters=config.filters,
        filter_scale=csp_filter_scale,
        downsample=True,
        **self._default_dict)(
            inputs)

    dilated_reps = config.repetitions - self._default_dict['dilation_rate'] // 2
    for i in range(dilated_reps):
      self._default_dict['name'] = f'{name}_{i}'
      x = nn_blocks.DarkResidual(
          filters=config.filters // scale_filters,
          filter_scale=residual_filter_scale,
          **self._default_dict)(
              x)

    for i in range(dilated_reps, config.repetitions):
      self._default_dict[
          'dilation_rate'] = self._default_dict['dilation_rate'] // 2
      self._default_dict[
          'name'] = f"{name}_{i}_degridded_{self._default_dict['dilation_rate']}"
      x = nn_blocks.DarkResidual(
          filters=config.filters // scale_filters,
          filter_scale=residual_filter_scale,
          **self._default_dict)(
              x)

    self._default_dict['name'] = f'{name}_csp_connect'
    output = nn_blocks.CSPConnect(
        filters=config.filters,
        filter_scale=csp_filter_scale,
        **self._default_dict)([x, x_route])
    self._default_dict['activation'] = self._activation
    self._default_dict['name'] = None
    return output

  def _csp_tiny_stack(self, inputs, config, name):
    self._default_dict['activation'] = self._get_activation(config.activation)
    self._default_dict['name'] = f'{name}_csp_tiny'
    x, x_route = nn_blocks.CSPTiny(
        filters=config.filters, **self._default_dict)(
            inputs)
    self._default_dict['activation'] = self._activation
    self._default_dict['name'] = None
    return x, x_route

  def _tiny_stack(self, inputs, config, name):
    x = tf.keras.layers.MaxPool2D(
        pool_size=2,
        strides=config.strides,
        padding='same',
        data_format=None,
        name=f'{name}_tiny/pool')(
            inputs)
    self._default_dict['activation'] = self._get_activation(config.activation)
    self._default_dict['name'] = f'{name}_tiny/conv'
    x = nn_blocks.ConvBN(
        filters=config.filters,
        kernel_size=(3, 3),
        strides=(1, 1),
        padding='same',
        **self._default_dict)(
            x)
    self._default_dict['activation'] = self._activation
    self._default_dict['name'] = None
    return x

  def _residual_stack(self, inputs, config, name):
    self._default_dict['activation'] = self._get_activation(config.activation)
    self._default_dict['name'] = f'{name}_residual_down'
    if self._dilate:
      self._default_dict['dilation_rate'] = config.dilation_rate
      if config.repetitions < 8:
        config.repetitions += 2
    else:
      self._default_dict['dilation_rate'] = 1

    x = nn_blocks.DarkResidual(
        filters=config.filters, downsample=True, **self._default_dict)(
            inputs)

<<<<<<< HEAD
    dilated_reps = config.repetitions - \
        (self._default_dict['dilation_rate'] // 2) - 1
=======
    dilated_reps = config.repetitions - (
        self._default_dict['dilation_rate'] // 2) - 1
>>>>>>> bcbce005
    for i in range(dilated_reps):
      self._default_dict['name'] = f'{name}_{i}'
      x = nn_blocks.DarkResidual(
          filters=config.filters, **self._default_dict)(
              x)

    for i in range(dilated_reps, config.repetitions - 1):
      self._default_dict[
          'dilation_rate'] = self._default_dict['dilation_rate'] // 2
      self._default_dict[
          'name'] = f"{name}_{i}_degridded_{self._default_dict['dilation_rate']}"
      x = nn_blocks.DarkResidual(
          filters=config.filters, **self._default_dict)(
              x)

    self._default_dict['activation'] = self._activation
    self._default_dict['name'] = None
    self._default_dict['dilation_rate'] = 1
    return x

  def _build_block(self, inputs, config, name):
    x = inputs
    i = 0
    self._default_dict['activation'] = self._get_activation(config.activation)
    while i < config.repetitions:
      self._default_dict['name'] = f'{name}_{i}'
      layer = self._registry(config, self._default_dict)
      x = layer(x)
      i += 1
    self._default_dict['activation'] = self._activation
    self._default_dict['name'] = None
    return x

  @staticmethod
  def get_model_config(name):
    name = name.lower()
    backbone = BACKBONES[name]['backbone']
    splits = BACKBONES[name]['splits']
    return build_block_specs(backbone), splits

  @property
  def model_id(self):
    return self._model_name

  @classmethod
  def from_config(cls, config, custom_objects=None):
    return cls(**config)

  def get_config(self):
    layer_config = {
        'model_id': self._model_name,
        'min_level': self._min_size,
        'max_level': self._max_size,
        'kernel_initializer': self._kernel_initializer,
        'kernel_regularizer': self._kernel_regularizer,
        'bias_regularizer': self._bias_regularizer,
        'norm_momentum': self._norm_momentum,
        'norm_epsilon': self._norm_epislon,
        'use_sync_bn': self._use_sync_bn,
        'activation': self._activation,
    }
    return layer_config


@factory.register_backbone_builder('darknet')
def build_darknet(
    input_specs: tf.keras.layers.InputSpec,
    backbone_config: hyperparams.Config,
    norm_activation_config: hyperparams.Config,
    l2_regularizer: tf.keras.regularizers.Regularizer = None) -> tf.keras.Model:
<<<<<<< HEAD
=======
  """Builds darknet."""
>>>>>>> bcbce005

  backbone_cfg = model_config.backbone.get()
  norm_activation_config = model_config.norm_activation

  model = Darknet(
      model_id=backbone_cfg.model_id,
<<<<<<< HEAD
      min_level=model_config.min_level,
      max_level=model_config.max_level,
=======
      min_level=backbone_cfg.min_level,
      max_level=backbone_cfg.max_level,
>>>>>>> bcbce005
      input_specs=input_specs,
      dilate=backbone_cfg.dilate,
      width_scale=backbone_cfg.width_scale,
      depth_scale=backbone_cfg.depth_scale,
      activation=norm_activation_config.activation,
      use_sync_bn=norm_activation_config.use_sync_bn,
      norm_momentum=norm_activation_config.norm_momentum,
      norm_epsilon=norm_activation_config.norm_epsilon,
      kernel_regularizer=l2_regularizer)
  model.summary()
  return model<|MERGE_RESOLUTION|>--- conflicted
+++ resolved
@@ -45,26 +45,14 @@
 
 # builder required classes
 
-<<<<<<< HEAD
-
-class BlockConfig:
-  """
-  This is a class to store layer config to make code more readable.
-  """
-=======
 class BlockConfig:
   """Class to store layer config to make code more readable."""
->>>>>>> bcbce005
 
   def __init__(self, layer, stack, reps, bottleneck, filters, pool_size,
                kernel_size, strides, padding, activation, route, dilation_rate,
                output_name, is_output):
-<<<<<<< HEAD
-    """
-=======
     """Initializing method for BlockConfig.
 
->>>>>>> bcbce005
     Args:
       layer: A `str` for layer name.
       stack: A `str` for the type of layer ordering to use for this specific
@@ -78,11 +66,7 @@
       padding: An `int` for the padding to apply to layers in this stack.
       activation: A `str` for the activation to use for this stack.
       route: An `int` for the level to route from to get the next input.
-<<<<<<< HEAD
-      dilation_rate: An `int` for the scale used in dilated Darknet.
-=======
       dilation_rate: An `int` for the scale used in dialated Darknet.
->>>>>>> bcbce005
       output_name: A `str` for the name to use for this output.
       is_output: A `bool` for whether this layer is an output in the default
         model.
@@ -111,19 +95,11 @@
 
 
 class LayerBuilder:
-<<<<<<< HEAD
-  """
-  This is a class that is used for quick look up of default layers used
-  by darknet to connect, introduce or exit a level. Used in place of an
-  if condition or switch to make adding new layers easier and to reduce
-  redundant code.
-=======
   """Layer builder class.
 
   Class for quick look up of default layers used by darknet to
   connect, introduce or exit a level. Used in place of an if condition
   or switch to make adding new layers easier and to reduce redundant code.
->>>>>>> bcbce005
   """
 
   def __init__(self):
@@ -399,11 +375,7 @@
 
 @tf.keras.utils.register_keras_serializable(package='yolo')
 class Darknet(tf.keras.Model):
-<<<<<<< HEAD
-  """ The Darknet backbone architecture. """
-=======
   """The Darknet backbone architecture."""
->>>>>>> bcbce005
 
   def __init__(
       self,
@@ -621,13 +593,8 @@
         filters=config.filters, downsample=True, **self._default_dict)(
             inputs)
 
-<<<<<<< HEAD
-    dilated_reps = config.repetitions - \
-        (self._default_dict['dilation_rate'] // 2) - 1
-=======
     dilated_reps = config.repetitions - (
         self._default_dict['dilation_rate'] // 2) - 1
->>>>>>> bcbce005
     for i in range(dilated_reps):
       self._default_dict['name'] = f'{name}_{i}'
       x = nn_blocks.DarkResidual(
@@ -698,23 +665,13 @@
     backbone_config: hyperparams.Config,
     norm_activation_config: hyperparams.Config,
     l2_regularizer: tf.keras.regularizers.Regularizer = None) -> tf.keras.Model:
-<<<<<<< HEAD
-=======
   """Builds darknet."""
->>>>>>> bcbce005
-
-  backbone_cfg = model_config.backbone.get()
-  norm_activation_config = model_config.norm_activation
-
+
+  backbone_cfg = backbone_config.get()
   model = Darknet(
       model_id=backbone_cfg.model_id,
-<<<<<<< HEAD
-      min_level=model_config.min_level,
-      max_level=model_config.max_level,
-=======
       min_level=backbone_cfg.min_level,
       max_level=backbone_cfg.max_level,
->>>>>>> bcbce005
       input_specs=input_specs,
       dilate=backbone_cfg.dilate,
       width_scale=backbone_cfg.width_scale,
