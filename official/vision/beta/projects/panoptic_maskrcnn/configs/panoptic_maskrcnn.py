# Copyright 2021 The TensorFlow Authors. All Rights Reserved.
#
# Licensed under the Apache License, Version 2.0 (the "License");
# you may not use this file except in compliance with the License.
# You may obtain a copy of the License at
#
#     http://www.apache.org/licenses/LICENSE-2.0
#
# Unless required by applicable law or agreed to in writing, software
# distributed under the License is distributed on an "AS IS" BASIS,
# WITHOUT WARRANTIES OR CONDITIONS OF ANY KIND, either express or implied.
# See the License for the specific language governing permissions and
# limitations under the License.

"""Panoptic Mask R-CNN configuration definition."""

import dataclasses
import os
from typing import List, Optional

from official.core import config_definitions as cfg
from official.core import exp_factory
from official.modeling import hyperparams
from official.modeling import optimization
from official.vision.beta.configs import common
from official.vision.beta.configs import maskrcnn
from official.vision.beta.configs import semantic_segmentation


SEGMENTATION_MODEL = semantic_segmentation.SemanticSegmentationModel
SEGMENTATION_HEAD = semantic_segmentation.SegmentationHead

_COCO_INPUT_PATH_BASE = 'coco'
_COCO_TRAIN_EXAMPLES = 118287
_COCO_VAL_EXAMPLES = 5000

# pytype: disable=wrong-keyword-args


@dataclasses.dataclass
class Parser(maskrcnn.Parser):
  """Panoptic Mask R-CNN parser config."""
  # If segmentation_resize_eval_groundtruth is set to False, original image
  # sizes are used for eval. In that case,
  # segmentation_groundtruth_padded_size has to be specified too to allow for
  # batching the variable input sizes of images.
  segmentation_resize_eval_groundtruth: bool = True
  segmentation_groundtruth_padded_size: List[int] = dataclasses.field(
      default_factory=list)
  segmentation_ignore_label: int = 255
  panoptic_ignore_label: int = 0
  # Setting this to true will enable parsing category_mask and instance_mask.
  include_panoptic_masks: bool = True


@dataclasses.dataclass
class TfExampleDecoder(common.TfExampleDecoder):
  """A simple TF Example decoder config."""
  # Setting this to true will enable decoding category_mask and instance_mask.
  include_panoptic_masks: bool = True


@dataclasses.dataclass
class DataDecoder(common.DataDecoder):
  """Data decoder config."""
  simple_decoder: TfExampleDecoder = TfExampleDecoder()


@dataclasses.dataclass
class DataConfig(maskrcnn.DataConfig):
  """Input config for training."""
  decoder: DataDecoder = DataDecoder()
  parser: Parser = Parser()


<<<<<<< HEAD
# @dataclasses.dataclass
@dataclasses.dataclass
class PanopticSegmentationGenerator(hyperparams.Config):
  output_size: List[int] = dataclasses.field(
      default_factory=list)
  stuff_classes_offset: int = 0
  mask_binarize_threshold: float = 0.5
  score_threshold: float = 0.05
  things_class_label: int = 1
  void_class_label: int = 0
  void_instance_id: int = 0


=======
>>>>>>> 6b90e134
@dataclasses.dataclass
class PanopticMaskRCNN(maskrcnn.MaskRCNN):
  """Panoptic Mask R-CNN model config."""
  segmentation_model: semantic_segmentation.SemanticSegmentationModel = (
      SEGMENTATION_MODEL(num_classes=2))
  include_mask = True
  shared_backbone: bool = True
  shared_decoder: bool = True
  panoptic_segmentation_generator: PanopticSegmentationGenerator = \
      PanopticSegmentationGenerator()


@dataclasses.dataclass
class Losses(maskrcnn.Losses):
  """Panoptic Mask R-CNN loss config."""
  semantic_segmentation_label_smoothing: float = 0.0
  semantic_segmentation_ignore_label: int = 255
  semantic_segmentation_class_weights: List[float] = dataclasses.field(
      default_factory=list)
  semantic_segmentation_use_groundtruth_dimension: bool = True
  semantic_segmentation_top_k_percent_pixels: float = 1.0
  semantic_segmentation_weight: float = 1.0


@dataclasses.dataclass
class PanopticMaskRCNNTask(maskrcnn.MaskRCNNTask):
  """Panoptic Mask R-CNN task config."""
  model: PanopticMaskRCNN = PanopticMaskRCNN()
  train_data: DataConfig = DataConfig(is_training=True)
  validation_data: DataConfig = DataConfig(is_training=False,
                                           drop_remainder=False)
  segmentation_evaluation: semantic_segmentation.Evaluation = semantic_segmentation.Evaluation()  # pylint: disable=line-too-long
  losses: Losses = Losses()
  init_checkpoint: Optional[str] = None
  segmentation_init_checkpoint: Optional[str] = None

  # 'init_checkpoint_modules' controls the modules that need to be initialized
  # from checkpoint paths given by 'init_checkpoint' and/or
  # 'segmentation_init_checkpoint. Supports modules:
  # 'backbone': Initialize MaskRCNN backbone
  # 'segmentation_backbone': Initialize segmentation backbone
  # 'segmentation_decoder': Initialize segmentation decoder
  # 'all': Initialize all modules
  init_checkpoint_modules: Optional[List[str]] = dataclasses.field(
      default_factory=list)


@exp_factory.register_config_factory('panoptic_maskrcnn_resnetfpn_coco')
def panoptic_maskrcnn_resnetfpn_coco() -> cfg.ExperimentConfig:
  """COCO panoptic segmentation with Panoptic Mask R-CNN."""
  train_batch_size = 64
  eval_batch_size = 8
  steps_per_epoch = _COCO_TRAIN_EXAMPLES // train_batch_size
  validation_steps = _COCO_VAL_EXAMPLES // eval_batch_size


  # coco panoptic dataset has category ids ranging from [0-200] inclusive.
  # 0 is not used and represents the background class
  # ids 1-91 represent thing categories (91)
  # ids 92-200 represent stuff categories (109)
  # for the segmentation task, we continue using id=0 for the background
  # and map all thing categories to id=1, the remaining 109 stuff categories
  # are shifted by an offset=90 given by num_thing classes - 1. This shifting
  # will make all the stuff categories begin from id=2 and end at id=110
  num_semantic_segmentation_classes = 111

  config = cfg.ExperimentConfig(
      runtime=cfg.RuntimeConfig(mixed_precision_dtype='bfloat16'),
      task=PanopticMaskRCNNTask(
          init_checkpoint='gs://cloud-tpu-checkpoints/vision-2.0/resnet50_imagenet/ckpt-28080',  # pylint: disable=line-too-long
          init_checkpoint_modules=['backbone'],
          model=PanopticMaskRCNN(
              num_classes=91, input_size=[1024, 1024, 3],
              panoptic_segmentation_generator=PanopticSegmentationGenerator(
                  output_size=[1024, 1024],
                  stuff_classes_offset=90),
              segmentation_model=SEGMENTATION_MODEL(
                  num_classes=num_semantic_segmentation_classes,
                  head=SEGMENTATION_HEAD(level=3))),
          losses=Losses(l2_weight_decay=0.00004),
          train_data=DataConfig(
              input_path=os.path.join(_COCO_INPUT_PATH_BASE, 'train*'),
              is_training=True,
              global_batch_size=train_batch_size,
              parser=Parser(
                  aug_rand_hflip=True, aug_scale_min=0.8, aug_scale_max=1.25)),
          validation_data=DataConfig(
              input_path=os.path.join(_COCO_INPUT_PATH_BASE, 'val*'),
              is_training=False,
              global_batch_size=eval_batch_size,
              drop_remainder=False),
          annotation_file=os.path.join(_COCO_INPUT_PATH_BASE,
                                       'instances_val2017.json')),
      trainer=cfg.TrainerConfig(
          train_steps=22500,
          validation_steps=validation_steps,
          validation_interval=steps_per_epoch,
          steps_per_loop=steps_per_epoch,
          summary_interval=steps_per_epoch,
          checkpoint_interval=steps_per_epoch,
          optimizer_config=optimization.OptimizationConfig({
              'optimizer': {
                  'type': 'sgd',
                  'sgd': {
                      'momentum': 0.9
                  }
              },
              'learning_rate': {
                  'type': 'stepwise',
                  'stepwise': {
                      'boundaries': [15000, 20000],
                      'values': [0.12, 0.012, 0.0012],
                  }
              },
              'warmup': {
                  'type': 'linear',
                  'linear': {
                      'warmup_steps': 500,
                      'warmup_learning_rate': 0.0067
                  }
              }
          })),
      restrictions=[
          'task.train_data.is_training != None',
          'task.validation_data.is_training != None'
      ])
  return config<|MERGE_RESOLUTION|>--- conflicted
+++ resolved
@@ -73,8 +73,6 @@
   parser: Parser = Parser()
 
 
-<<<<<<< HEAD
-# @dataclasses.dataclass
 @dataclasses.dataclass
 class PanopticSegmentationGenerator(hyperparams.Config):
   output_size: List[int] = dataclasses.field(
@@ -87,8 +85,6 @@
   void_instance_id: int = 0
 
 
-=======
->>>>>>> 6b90e134
 @dataclasses.dataclass
 class PanopticMaskRCNN(maskrcnn.MaskRCNN):
   """Panoptic Mask R-CNN model config."""
