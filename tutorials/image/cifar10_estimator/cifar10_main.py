--- conflicted
+++ resolved
@@ -116,7 +116,6 @@
                         'Whether to log device placement.')
 
 
-<<<<<<< HEAD
 class ExamplesPerSecondHook(session_run_hook.SessionRunHook):
   """Hook to print out examples per second
     
@@ -180,11 +179,7 @@
 
 class GpuParamServerDeviceSetter(object):
   """Used with tf.device() to place variables on the least loaded GPU.
-=======
-class GpuParamServerDeviceSetter(object):
-  """Used with tf.device() to place variables on the least loaded GPU.
-
->>>>>>> ed65b632
+
     A common use for this class is to pass a list of GPU devices, e.g. ['gpu:0',
     'gpu:1','gpu:2'], as ps_devices.  When each variable is placed, it will be
     placed on the least loaded gpu. All other Ops, which will be the computation
